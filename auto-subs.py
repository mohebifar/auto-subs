import stable_whisper
import sys
import time
import re

# some element IDs
winID = "com.blackmagicdesign.resolve.AutoSubsGen"   # should be unique for single instancing
textID = "TextEdit"
addSubsID = "AddSubs"
transcribeID = "Transcribe"
executeAllID = "ExecuteAll"
browseFilesID = "BrowseButton"

ui = fusion.UIManager
dispatcher = bmd.UIDispatcher(ui)
storagePath = fusion.MapPath(r"Scripts:/Utility/")

# check for existing instance
win = ui.FindWindow(winID)
if win:
   win.Show()
   win.Raise()
   exit()
# otherwise, we set up a new window

# define the window UI layout
win = dispatcher.AddWindow({
   'ID': winID,
   'Geometry': [ 100,100, 450, 780 ],
   'WindowTitle': "Resolve Auto Subtitle Generator",
   },
   ui.VGroup({"ID": "root",},[
      ui.Label({ 'Text': "Transcribe Timeline", 'Weight': 0, 'Font': ui.Font({ 'PixelSize': 22 }) }),
      ui.HGroup({'Weight': 0.0},[
         ui.VGroup({'Weight': 0.0, 'MinimumSize': [213, 50]},[
            ui.Label({ 'Text': "Max words per line", 'Weight': 0, 'Font': ui.Font({ 'PixelSize': 13 }) }),
            ui.SpinBox({"ID": "MaxWords", "Min": 1, "Value": 5}),
         ]),
         ui.VGroup({'Weight': 0.0, 'MinimumSize': [212, 50]},[
            ui.Label({ 'Text': "Max characters per line", 'Weight': 0, 'Font': ui.Font({ 'PixelSize': 13 }) }),
            ui.SpinBox({"ID": "MaxChars", "Min": 1, "Value": 18}),
         ]),
      ]),
      ui.VGap(0),
      ui.Label({ 'Text': "Transcription Model", 'Weight': 0, 'Font': ui.Font({ 'PixelSize': 13 })}),
      ui.ComboBox({"ID": "WhisperModel", 'MaximumSize': [2000, 30]}),
      ui.CheckBox({"ID": "EnglishOnly", "Text": "English Only Mode (more accurate)", "Checked": True}),
      ui.VGap(15),
      ui.Label({ 'Text': "Generate Text+ Subtitles", 'Weight': 0, 'Font': ui.Font({ 'PixelSize': 22 }) }),
      ui.VGap(0),
      ui.Label({ 'Text': "Select track to add subtitles", 'Weight': 0, 'Font': ui.Font({ 'PixelSize': 13 }) }),
      ui.SpinBox({"ID": "TrackSelector", "Min": 1, "Value": 2}),
      ui.VGap(2),
      ui.Label({'ID': 'Label', 'Text': 'Use Custom Subtitles File ( .srt )', 'Weight': 0, 'Font': ui.Font({ 'PixelSize': 13 }) }),
      ui.HGroup({'Weight': 0.0, 'MinimumSize': [200, 30]},[
			ui.LineEdit({'ID': 'FileLineTxt', 'Text': '', 'PlaceholderText': 'Please Enter a filepath', 'Weight': 0.9}),
			ui.Button({'ID': 'BrowseButton', 'Text': 'Browse', 'Weight': 0.1}),
		]),
      ui.VGap(2),
      ui.Label({'ID': 'Label', 'Text': 'Censored Words (comma separated list)', 'Weight': 0, 'Font': ui.Font({ 'PixelSize': 13 }) }),
      ui.LineEdit({'ID': 'CensorList', 'Text': '', 'PlaceholderText': 'e.g. bombing = b***ing', 'Weight': 0, 'MinimumSize': [200, 30]}),
      ui.VGap(2),
      ui.Label({ 'Text': "Format Text", 'Weight': 0, 'Font': ui.Font({ 'PixelSize': 13 }) }),
      ui.ComboBox({"ID": "FormatText", 'MaximumSize': [2000, 30]}),
      ui.CheckBox({"ID": "RemovePunc", "Text": "Remove commas , and full stops .", "Checked": False}),
      ui.VGap(15),
      ui.Button({ 
         'ID': executeAllID,
         'Text': "  Generate Subtitles", 
         'MinimumSize': [150, 35],
         'MaximumSize': [1000, 35], 
         'IconSize': [17, 17], 
         'Font': ui.Font({'PixelSize': 15}),
         'Icon': ui.Icon({'File': 'AllData:../Support/Developer/Workflow Integrations/Examples/SamplePlugin/img/logo.png'}),}),
      ui.VGap(2),
      ui.HGroup({'Weight': 0.0,},[
         ui.Button({ 'ID': transcribeID, 'Text': "Transcribe to Subitles File", 'MinimumSize': [150, 35], 'MaximumSize': [1000, 35], 'Font': ui.Font({'PixelSize': 13}),}),
         ui.Button({ 'ID': addSubsID, 'Text': "Regenerate Timeline Text", 'MinimumSize': [150, 35], 'MaximumSize': [1000, 35], 'Font': ui.Font({'PixelSize': 13}),}),
      ]),
      ui.VGap(40),
      ui.Label({ 'ID': 'DialogBox', 'Text': "Waiting for Task", 'Weight': 0, 'Font': ui.Font({ 'PixelSize': 20 }), 'Alignment': { 'AlignHCenter': True } }),
      ui.VGap(40)
      ])
   )

itm = win.GetItems()
#itm['WhisperModel'].SetCurrentText("small") # set default model to small

# Event handlers
def OnClose(ev):
   dispatcher.ExitLoop()

def OnBrowseFiles(ev):
	selectedPath = fusion.RequestFile()
	if selectedPath:
		itm['FileLineTxt'].Text = str(selectedPath)
                
# Transcribe + Generate Subtitles on Timeline
def OnSubsGen(ev):
   if itm['FileLineTxt'].Text == '':
      OnTranscribe(ev)
   OnGenerate(ev)

def AudioToSRT(ev):
   OnTranscribe(ev)
   # Show the file in the Media Storage
   mediaStorage = resolve.GetMediaStorage()
   fileList = mediaStorage.GetFileList(storagePath)
   for filePath in fileList:
      if 'audio.srt' in filePath:
         mediaStorage.RevealInStorage(filePath)
         itm['DialogBox'].Text = "Directory opened of audio.srt"
         break

# Transcribe Timeline to SRT file              
def OnTranscribe(ev):
   # Choose Transcription Model
   chosenModel = "small" # default model
   if itm['WhisperModel'].CurrentIndex == 1:
      chosenModel = "tiny"
   elif itm['WhisperModel'].CurrentIndex == 2:
      chosenModel = "base"
   elif itm['WhisperModel'].CurrentIndex == 3:
      chosenModel = "small"
   elif itm['WhisperModel'].CurrentIndex == 4:
      chosenModel = "medium"
   
   if itm['EnglishOnly'].Checked == True: # use english only model
      chosenModel = chosenModel + ".en"
   print("Using model -> [", chosenModel, "]")

   # RENDER AUDIO
   projectManager = resolve.GetProjectManager()
   project = projectManager.GetCurrentProject()
   project.LoadRenderPreset('H.265 Master')
   project.SetRenderSettings({"SelectAllFrames": 0, "CustomName": "audio", "TargetDir": storagePath, "AudioCodec": "mp3", "ExportVideo": False, "ExportAudio": True})
   pid = project.AddRenderJob()
   project.StartRendering(pid)
   print("Rendering Audio for Transcription...")
   itm['DialogBox'].Text = "Rendering Audio for Transcription..."
   while project.IsRenderingInProgress():
      time.sleep(1)
      progress = project.GetRenderJobStatus(pid).get("CompletionPercentage")
      print("Progress: ", progress, "%")
      itm['DialogBox'].Text = "Progress: ", progress, "%"
   print("Audio Rendering Complete!")
   format = project.GetCurrentRenderFormatAndCodec() # get audio format
   filename = "audio." + format['format'] # get audio filename
   location = storagePath + filename # get audio filepath
   print("Transcribing Audio...")
   itm['DialogBox'].Text = "Transcribing Audio..."
   model = stable_whisper.load_model(chosenModel) # load whisper transcription model
   result = model.transcribe(location, fp16=False, regroup=False) # transcribe audio file
   (
      result
      .split_by_punctuation([('.', ' '), '。', '?', '？', ',', '，'])
      .split_by_gap(.5)
      .merge_by_gap(.10, max_words=3)
      .split_by_length(max_words=itm['MaxWords'].Value, max_chars=itm['MaxChars'].Value)
   )
   file_path = storagePath + 'audio.srt'
   result.to_srt_vtt(file_path, word_level=False) # save to SRT file
   print("Transcription Complete!")
   resolve.OpenPage("edit")
   itm['DialogBox'].Text = "Transcription Complete!"
   print("Subtitles saved to -> [", file_path, "]")




# Generate Text+ Subtitles on Timeline
def OnGenerate(ev):
   projectManager = resolve.GetProjectManager()
   project = projectManager.GetCurrentProject()
   mediaPool = project.GetMediaPool()
   folder = mediaPool.GetRootFolder()
   items = folder.GetClipList()

   if not project:
       print("No project is loaded")
       sys.exit()
   # Get current timeline. If no current timeline try to load it from timeline list
   timeline = project.GetCurrentTimeline()
   if not timeline:
       if project.GetTimelineCount() > 0:
          timeline = project.GetTimelineByIndex(1)
          project.SetCurrentTimeline(timeline)
   if not timeline:
       print("Current project has no timelines")
       sys.exit()
   else:
      if itm['TrackSelector'].Value > timeline.GetTrackCount('video'):
         print("Track not found - Please select a valid track")
         itm['DialogBox'].Text = "Please select a valid track!"
         return
      
      if itm['FileLineTxt'].Text != '': # use custom subtitles file
         file_path = r"{}".format(itm['FileLineTxt'].Text)
         print("Using custom subtitles from -> [", file_path, "]")
      else:
         file_path = storagePath + 'audio.srt' # use generated subtitles file at default location
      
      # READ SRT FILE
      try:
         with open(file_path, 'r') as f:
            lines = f.readlines()
      except FileNotFoundError:
         print("No subtitles file (audio.srt) found - Please Transcribe the timeline or load your own SRT file!")
         itm['DialogBox'].Text = "No subtitles file found!"
         return

      # PARSE SRT FILE
      subs = []
      checkCensor = False
      censorSound = None
      if itm['CensorList'].Text != '': # only check for swear words if list is not empty
            swear_words = itm['CensorList'].Text.split(',')
            checkCensor = True
            for item in items:
               if "Censor" in item.GetClipProperty("Clip Name"): # Find Censor in Media Pool
                  print("Found Censor")
                  censorSound = item

      for i in range(0, len(lines), 4):
         frame_rate = timeline.GetSetting("timelineFrameRate") # get timeline framerate
         start_time, end_time = lines[i+1].strip().split(" --> ")
         text = lines[i+2].strip() # get  subtitle text

         # Convert timestamps to frames for position of subtitle
         hours, minutes, seconds_milliseconds = start_time.split(':')
         seconds, milliseconds = seconds_milliseconds.split(',')
         frames = int(round((int(hours) * 3600 + int(minutes) * 60 + int(seconds) + int(milliseconds) / 1000) * round(frame_rate)))
         timelinePos = frames + timeline.GetStartFrame()
         # Set duration of subtitle in frames
         hours, minutes, seconds_milliseconds = end_time.split(':')
         seconds, milliseconds = seconds_milliseconds.split(',')
         frames = int(round((int(hours) * 3600 + int(minutes) * 60 + int(seconds) + int(milliseconds) / 1000) * round(frame_rate)))
         duration = frames - timelinePos

         if itm['FormatText'].CurrentIndex == 1: # make each line lowercase
            text = text.lower()
         elif itm['FormatText'].CurrentIndex == 2: # make each line uppercase
            text = text.upper()

         if itm['RemovePunc'].Checked == True: # remove commas and full stops
            text = text.replace(',', '')
            text = text.replace('.', '')

<<<<<<< HEAD
         if checkCensor: # check for swear words
            for swear in swear_words:
               if censorSound is not None:
                  words = text.split()
                  wordCount = len(words)
                  for i, word in enumerate(words):
                     if swear in word:
                        censorDuration = duration/wordCount
                        censorStart = timelinePos + (censorDuration * i)
                        newClip = {
                           "mediaPoolItem" : censorSound,
                           "startFrame" : 5,
                           "endFrame" : censorDuration,
                           "mediaType" : "audio",
                           "trackIndex" : 4,
                           "recordFrame" : censorStart
                        }
                        mediaPool.AppendToTimeline( [newClip] ) # add censor sound to timeline
               pattern = r"\b" + re.escape(swear) + r"\b"
               censored_word = swear[0] + '*' * (len(swear) - 2) + swear[-1]
               text = re.sub(pattern, censored_word, text, flags=re.IGNORECASE)
               pattern = re.escape(swear)
               censored_word = swear[0] + '**'
               text = re.sub(pattern, censored_word, text, flags=re.IGNORECASE)
                  
         subs.append((timelinePos, duration, text)) # add subtitle to list
=======
         # Convert timestamps to frames set postition of subtitle
         hours, minutes, seconds_milliseconds = start_time.split(':')
         seconds, milliseconds = seconds_milliseconds.split(',')
         frames = int(round((int(hours) * 3600 + int(minutes) * 60 + int(seconds) + int(milliseconds) / 1000) * round(frame_rate)))
         timelinePos = frames + timeline.GetStartFrame()
         # Set duration of subtitle in frames
         hours, minutes, seconds_milliseconds = end_time.split(':')
         seconds, milliseconds = seconds_milliseconds.split(',')
         frames = int(round((int(hours) * 3600 + int(minutes) * 60 + int(seconds) + int(milliseconds) / 1000) * round(frame_rate)))
         duration = frames - timelinePos
         subs.append([timelinePos, duration, text])
>>>>>>> 7184894f
      
      # ADD TEXT+ TO TIMELINE
      foundText = False
      for item in items:
         itemName = item.GetName();
         if itemName == "Text+" or itemName == "Fusion Title" : # Find Text+ in Media Pool
            foundText = True
            print("Found Text+ in Media Pool!")
            print("Adding template subtitles...")
            itm['DialogBox'].Text = "Adding template subtitles..."
            timelineTrack = itm['TrackSelector'].Value # set video track to add subtitles
            for i in range(len(subs)):
               timelinePos, duration, text = subs[i]
               if i < len(subs)-1 and subs[i+1][0] - (timelinePos + duration) < 200: # if gap between subs is less than 10 frames
                  duration = (subs[i+1][0] - subs[i][0]) - 1 # set duration to next start frame -1 frame
               newClip = {
                  "mediaPoolItem" : item,
                  "startFrame" : 0,
                  "endFrame" : duration,
                  "trackIndex" : timelineTrack,
                  "recordFrame" : timelinePos
               }
               mediaPool.AppendToTimeline( [newClip] ) # add template Text+ to timeline (text not set yet)
            projectManager.SaveProject()
            
            subList = timeline.GetItemListInTrack('video', timelineTrack) # get list of Text+ in timeline
            print("Updating text content...")
            itm['DialogBox'].Text = "Updating text content..."
            for i, sub in enumerate(subList):
               sub.SetClipColor('Orange')
               text = subs[i][2]
               comp = sub.GetFusionCompByIndex(1) # get fusion comp from Text+
               if (comp is not None):
                  toollist = comp.GetToolList().values() # get list of tools in comp
                  for tool in toollist:
                     if tool.GetAttrs()['TOOLS_Name'] == 'Template' : # find Template tool
                        comp.SetActiveTool(tool)
                        tool.SetInput('StyledText', text)
                  sub.SetClipColor('Teal')
               if i == len(subList)-1:
                  break
            print("Finished updating text content")
            break # only execute once if multiple Text+ in Media Pool
      if not foundText:
         print("No Text+ found in Media Pool")
   projectManager.SaveProject()
   itm['DialogBox'].Text = "Subtitles added to timeline!"

# Add the items to the FormatText ComboBox menu
itm['FormatText'].AddItem("None")
itm['FormatText'].AddItem("All Lowercase")
itm['FormatText'].AddItem("All Uppercase")

# Add the items to the Transcription Model ComboBox menu
itm['WhisperModel'].AddItem("Recommended: small")
itm['WhisperModel'].AddItem("tiny - fastest / lowest accuracy")
itm['WhisperModel'].AddItem("base")
itm['WhisperModel'].AddItem("small")
itm['WhisperModel'].AddItem("medium - slowest / highest accuracy")

# assign event handlers
win.On[winID].Close     = OnClose
win.On[addSubsID].Clicked  = OnGenerate
win.On[transcribeID].Clicked = AudioToSRT
win.On[executeAllID].Clicked = OnSubsGen
win.On[browseFilesID].Clicked = OnBrowseFiles

# Main dispatcher loop
win.Show()
dispatcher.RunLoop()<|MERGE_RESOLUTION|>--- conflicted
+++ resolved
@@ -246,7 +246,6 @@
             text = text.replace(',', '')
             text = text.replace('.', '')
 
-<<<<<<< HEAD
          if checkCensor: # check for swear words
             for swear in swear_words:
                if censorSound is not None:
@@ -273,19 +272,6 @@
                text = re.sub(pattern, censored_word, text, flags=re.IGNORECASE)
                   
          subs.append((timelinePos, duration, text)) # add subtitle to list
-=======
-         # Convert timestamps to frames set postition of subtitle
-         hours, minutes, seconds_milliseconds = start_time.split(':')
-         seconds, milliseconds = seconds_milliseconds.split(',')
-         frames = int(round((int(hours) * 3600 + int(minutes) * 60 + int(seconds) + int(milliseconds) / 1000) * round(frame_rate)))
-         timelinePos = frames + timeline.GetStartFrame()
-         # Set duration of subtitle in frames
-         hours, minutes, seconds_milliseconds = end_time.split(':')
-         seconds, milliseconds = seconds_milliseconds.split(',')
-         frames = int(round((int(hours) * 3600 + int(minutes) * 60 + int(seconds) + int(milliseconds) / 1000) * round(frame_rate)))
-         duration = frames - timelinePos
-         subs.append([timelinePos, duration, text])
->>>>>>> 7184894f
       
       # ADD TEXT+ TO TIMELINE
       foundText = False
